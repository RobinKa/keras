--- conflicted
+++ resolved
@@ -81,13 +81,7 @@
             is always unrolled, so this argument does not do anything.
             Unrolling can speed-up a RNN, although it tends to be more memory-intensive.
             Unrolling is only suitable for short sequences.
-<<<<<<< HEAD
-        consume_less: one of "cpu", "mem", or "gpu".
-            Note that "gpu" mode is only available for LSTM.
-
-=======
         consume_less: one of "cpu", "mem", or "gpu" (LSTM/GRU only).
->>>>>>> 39357b30
             If set to "cpu", the RNN will use
             an implementation that uses fewer, larger matrix products,
             thus running faster on CPU but consuming more memory.
